--- conflicted
+++ resolved
@@ -1,19 +1,13 @@
 Require Import String.
+Require Import List.
 Require Import Ast EvalE TCTranslate.
-Require Import List.
-Import ListNotations.
-<<<<<<< HEAD
-From Template Require Ast AstUtils.
-Require Import Template.Typing.
-From Template Require Import TemplateMonad.
-From Template Require Import monad_utils.
-=======
+
 From MetaCoq.Template Require Ast.
 From MetaCoq.Template Require Import TemplateMonad.
 From MetaCoq.Template Require Import monad_utils.
->>>>>>> e3eb9b8e
-
-Module TC := Template.Ast.
+
+Import ListNotations.
+Module TC := Template.BasicAst.
 
 Import MonadNotation.
 Import BaseTypes.
@@ -106,8 +100,8 @@
 | Baz : blah.
 
 Definition Σ' : global_env :=
-  [gdInd "blah" 0 [("Bar", [(TC.nAnon,tyInd "blah"); (TC.nAnon,tyInd "blah")]); ("Baz", [])] false;
-     gdInd Nat  0 [("Z", []); ("Suc", [(TC.nAnon,tyInd Nat)])] false].
+  [gdInd "blah" 0 [("Bar", [(None,tyInd "blah"); (None,tyInd "blah")]); ("Baz", [])] false;
+     gdInd Nat  0 [("Z", []); ("Suc", [(None,tyInd Nat)])] false].
 
 Notation "'Bar'" := (eConstr "blah" "Bar") (in custom expr).
 Notation "'Baz'" := (eConstr "blah" "Baz") (in custom expr).
@@ -156,11 +150,7 @@
 Definition two_arg_fun_syn := [| \x : Nat => \y : Bool => x |].
 
 Make Definition two_arg_fun_app :=
-<<<<<<< HEAD
-  Eval compute in (expr_to_term Σ (indexify [] [| {two_arg_fun_syn} 1 True |])).
-=======
-  (expr_to_term Σ (indexify [] [| {two_arg_fun_syn} 1 true |])).
->>>>>>> e3eb9b8e
+  (expr_to_term Σ (indexify [] [| {two_arg_fun_syn} 1 True |])).
 
 Parameter bbb: bool.
 
