--- conflicted
+++ resolved
@@ -111,14 +111,9 @@
   match mask, args with
   | true :: mask, arg :: args => dearg_single mask t args
   | false :: mask, arg :: args => dearg_single mask (tApp t arg) args
-<<<<<<< HEAD
   | true :: mask, [] => tLambda nAnon (dearg_single mask (lift0 1 t) [])
   | false :: mask, [] => tLambda nAnon (dearg_single mask (tApp (lift0 1 t) (tRel 0)) [])
   | [], _ => mkApps t args
-=======
-  | _, _ => mkApps t args
-  (* TODO: pass through conditions saying that we never run out of args, only mask? *)
->>>>>>> 1b4bf978
   end.
 
 (* Get the branch for a branch of an inductive, i.e. without including parameters of the inductive *)
@@ -273,30 +268,6 @@
 
 End dearg.
 
-<<<<<<< HEAD
-=======
-Local Open Scope nat.
-Fixpoint delete_parameters_term (t : term) : term :=
-  match t with
-  | tCase (ind, npars) discr brs =>
-    tCase (ind, 0) (delete_parameters_term discr) (map (on_snd delete_parameters_term) brs)
-  | t => map_subterms delete_parameters_term t
-  end.
-
-Definition delete_parameters_decl (decl : global_decl) : global_decl :=
-  match decl with
-  | ConstantDecl cst =>
-    ConstantDecl
-      {| cst_type := cst_type cst;
-         cst_body := option_map delete_parameters_term (cst_body cst); |}
-  | InductiveDecl b mib =>
-    InductiveDecl b
-      {| ind_npars := 0;
-         ind_bodies := ind_bodies mib |}
-  | TypeAliasDecl _ => decl
-  end.
-
->>>>>>> 1b4bf978
 (* Return bitmask indicating which context variables have uses *)
 Fixpoint used_context_vars (Γ : bitmask) (t : term) : bitmask :=
   match t with
@@ -349,13 +320,8 @@
 
 Definition constant_used_params (cst : constant_body) : bitmask :=
   match cst_body cst with
-<<<<<<< HEAD
   | None => []
   | Some body => (func_body_used_params [] body (cst_type cst).2).1
-=======
-  | None => box_type_used_params ((cst_type cst).2)
-  | Some body => List.rev (func_body_used_params [] body (cst_type cst).2)
->>>>>>> 1b4bf978
   end.
 
 Definition dearg_box_type (bt : box_type) : bool :=
@@ -397,7 +363,6 @@
     {| const_masks := consts; ind_masks := inds |}
   end.
 
-<<<<<<< HEAD
 (* Remove trailing "false" bits in masks in dearg set *)
 Definition trim_dearg_set (ds : dearg_set) : dearg_set :=
   let dearg_mib_masks mm :=
@@ -412,21 +377,6 @@
   let ds := get_dearg_set_for_unused_args Σ in
   let ds := trim_dearg_set ds in
   dearg_env (ind_masks ds) (const_masks ds) Σ.
-=======
-Definition remove_unused_args (ds : dearg_set) (Σ : global_env) : global_env :=
-  let consts_eta_count := map (on_snd S_last_1) (const_masks ds) in
-  let get_ctors_eta_count kn mib_masks :=
-      map (fun '(i, c, mask) => ({| inductive_mind := kn; inductive_ind := i |}, c,
-                                 List.length (param_mask mib_masks) + S_last_1 mask))
-          (ctor_masks mib_masks) in
-  let ctors_eta_count :=
-      List.concat
-        (map (fun '(kn, mib_masks) => get_ctors_eta_count kn mib_masks)
-             (ind_masks ds)) in
-  let Σ := eta_expand_env ctors_eta_count consts_eta_count Σ in
-  dearg_env (ind_masks ds) (const_masks ds) Σ.
-
-Import ExAst.
 
 Definition map_subterms_box_type (f : box_type -> box_type) (ty : box_type) : box_type :=
   match ty with
@@ -453,20 +403,7 @@
   | true :: mask, arg :: args => dearg_single_bt mask t args
   | false :: mask, arg :: args => dearg_single_bt mask (TApp t arg) args
   | _, _ => mkAppsBt t args
-  (* TODO: pass through conditions saying that we never run out of args, only mask? *)
-  end.
-
-(* Fixpoint dearg_aux (args : list term) (t : term) : term := *)
-(*   match t with *)
-(*   | tApp hd arg => dearg_aux (dearg_aux [] arg :: args) hd *)
-(*   | tConstruct ind c => dearg_ctor ind c args *)
-(*   | tConst kn => dearg_const kn args *)
-(*   | tCase (ind, npars) discr brs => *)
-(*     let discr := dearg_aux [] discr in *)
-(*     let brs := map (on_snd (dearg_aux [])) brs in *)
-(*     mkApps (dearg_case ind npars discr brs) args *)
-(*   | t => mkApps (map_subterms (dearg_aux []) t) args *)
-(*   end. *)
+  end.
 
 Definition dearg_ty_const (const_masks : list (kername × bitmask)) (kn : kername)
            (args : list box_type) :=
@@ -503,7 +440,6 @@
 
 Definition get_tvar_shift (i : nat) (ind_par_mask : bitmask) : nat :=
   #|filter id (firstn i ind_par_mask)|.
-
 
 Fixpoint debox_box_type_aux (ind_par_mask : bitmask)(ds : dearg_set_ty) (app_args : list box_type) (bt : box_type) : box_type :=
   match bt with
@@ -574,5 +510,4 @@
                 | InductiveDecl b ind =>
                   InductiveDecl b (remove_logical_params_mib ds ind)
                 | TypeAliasDecl (nms, ty) => TypeAliasDecl (nms, debox_box_type [] ds ty)
-                end)) Σ.
->>>>>>> 1b4bf978
+                end)) Σ.