.hidden
*.dpd
*.dot

##Coq
*.vo
*.vok
*.vos
*.glob
*.v.d
*~
CoqMakefile
CoqMakefile.conf
CoqMakefile.plugin
CoqMakefile.plugin.conf
Makefile.coq
Makefile.coq.conf
execution/CoqMakefile
execution/CoqMakefile.conf
*.a
*.cma
*.cmi
*.cmo
*.cmx
*.cmxa
*.cmxs
*.ml.d
*.mllib.d
*.ml4.d
*.mli.d
*.mlpack.d
*.native
*.o
*.aux
*.d
*.lia.cache
doc/
docs/
_opam/

<<<<<<< HEAD
## extraction output
*.liq
*.out
e

## Elm tests
extraction/examples/elm-extract/elm-stuff/
extraction/examples/elm-extract/node_modules/
extraction/examples/elm-extract/src/
extraction/examples/elm-extract/tests/
extraction/examples/elm-extract/*.html

=======
.coq-native/
.csdp.cache
.lia.cache
.nia.cache
.nlia.cache
.nra.cache
csdp.cache
lia.cache
nia.cache
nlia.cache
nra.cache

## Editors

### VisualStudioCode ###
.vscode/*
!.vscode/tasks.json
!.vscode/launch.json
!.vscode/extensions.json

### VisualStudioCode Patch ###
# Ignore all local history of files
.history
>>>>>>> 93d5c3a6
<|MERGE_RESOLUTION|>--- conflicted
+++ resolved
@@ -38,11 +38,9 @@
 docs/
 _opam/
 
-<<<<<<< HEAD
 ## extraction output
 *.liq
 *.out
-e
 
 ## Elm tests
 extraction/examples/elm-extract/elm-stuff/
@@ -51,7 +49,6 @@
 extraction/examples/elm-extract/tests/
 extraction/examples/elm-extract/*.html
 
-=======
 .coq-native/
 .csdp.cache
 .lia.cache
@@ -74,5 +71,4 @@
 
 ### VisualStudioCode Patch ###
 # Ignore all local history of files
-.history
->>>>>>> 93d5c3a6
+.history